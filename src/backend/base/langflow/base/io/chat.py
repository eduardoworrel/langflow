--- conflicted
+++ resolved
@@ -1,11 +1,7 @@
 from typing import Optional, Union
 
 from langflow.base.data.utils import IMG_FILE_TYPES, TEXT_FILE_TYPES
-<<<<<<< HEAD
 from langflow.custom import Component
-=======
-from langflow.custom import CustomComponent
->>>>>>> 6716a90c
 from langflow.memory import store_message
 from langflow.schema import Record
 from langflow.schema.message import Message
@@ -72,10 +68,7 @@
         input_value: Optional[Union[str, Record, Message]] = None,
         files: Optional[list[str]] = None,
         session_id: Optional[str] = None,
-<<<<<<< HEAD
-=======
         return_message: Optional[bool] = False,
->>>>>>> 6716a90c
     ) -> Message:
         message: Message | None = None
 
@@ -86,12 +79,6 @@
             message = Message(
                 text=input_value, sender=sender, sender_name=sender_name, files=files, session_id=session_id
             )
-<<<<<<< HEAD
-        self.status = message
-        if session_id and isinstance(message, Message):
-            self.store_message(message)
-        return message
-=======
         if not return_message:
             message_text = message.text
         else:
@@ -100,5 +87,4 @@
         self.status = message_text
         if session_id and isinstance(message, Message) and isinstance(message.text, str):
             self.store_message(message)
-        return message_text
->>>>>>> 6716a90c
+        return message_text