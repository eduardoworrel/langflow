--- conflicted
+++ resolved
@@ -4,17 +4,10 @@
 import requests
 
 from langflow.custom import Component
-<<<<<<< HEAD
-from langflow.io import DropdownInput, Output, StrInput, SecretStrInput
-from langflow.schema.message import Message
-from langflow.schema.dotdict import dotdict
-import unicodedata
-=======
 from langflow.io import DropdownInput, Output, SecretStrInput, StrInput
 from langflow.schema.dotdict import dotdict
 from langflow.schema.message import Message
 
->>>>>>> cfab1c30
 
 class WoolBallComponent(Component):
     API_BASE_URL = "https://api.woolball.xyz"
@@ -205,18 +198,11 @@
 
         endpoint = "/v1/char-to-image"
         url = f"{self.API_BASE_URL}{endpoint}?character={character}"
-<<<<<<< HEAD
-        
+
         response = requests.get(url, headers=headers)
-        data = self.handle_api_response(response)
-        return Message(text="Image generated successfully", additional_kwargs={"image_data": data['data']})
-=======
-
-        response = requests.get(url, headers=headers)
 
         data = self.handle_api_response(response)
         return Message(text="Image generated successfully", additional_kwargs={"image_data": data["data"]})
->>>>>>> cfab1c30
 
     def handle_api_response(self, response: requests.Response) -> dict:
         try:
@@ -245,22 +231,8 @@
                 build_config["target_language"]["options"] = languages
                 build_config["source_language"]["options"] = languages
 
-<<<<<<< HEAD
             if field_value in self.FIELD_MAPPING:
                 for field in self.FIELD_MAPPING[field_value]:
-=======
-            field_mapping = {
-                "Text to Speech": ["text", "target_language", "api_key"],
-                "Text Generation": ["text", "api_key"],
-                "Translation": ["text", "source_language", "target_language", "api_key"],
-                "Zero-Shot Classification": ["text", "candidate_labels", "api_key"],
-                "Summary": ["text", "api_key"],
-                "Character to Image": ["text", "api_key"],
-            }
-
-            if field_value in field_mapping:
-                for field in field_mapping[field_value]:
->>>>>>> cfab1c30
                     if field in build_config:
                         build_config[field]["show"] = True
 
