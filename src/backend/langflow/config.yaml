--- conflicted
+++ resolved
@@ -56,12 +56,9 @@
   - LlamaCpp
   - CTransformers
   - Cohere
-<<<<<<< HEAD
   - Anthropic
   - ChatAnthropic
-=======
   - HuggingFaceHub
->>>>>>> 58db0f3c
 memories:
   - ConversationBufferMemory
   - ConversationSummaryMemory
