--- conflicted
+++ resolved
@@ -334,15 +334,8 @@
             graph = cache.get("result")
         result_dict = {}
         duration = ""
-<<<<<<< HEAD
-        if tweaks:
-            graph = process_tweaks_on_graph(graph, tweaks)
-        if not (vertex := graph.get_vertex(vertex_id)):
-            raise ValueError(f"Invalid vertex {vertex_id}")
-=======
 
         vertex = graph.get_vertex(vertex_id)
->>>>>>> ad6f362d
         try:
             if not vertex.pinned or not vertex._built:
                 await vertex.build(user_id=current_user.id)
