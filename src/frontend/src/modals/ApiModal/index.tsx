--- conflicted
+++ resolved
@@ -24,12 +24,9 @@
   DialogTrigger,
 } from "../../components/ui/dialog";
 import { Button } from "../../components/ui/button";
-<<<<<<< HEAD
 import { FlowType } from "src/types/flow";
 import { getCurlCode, getPythonApiCode, getPythonCode } from "../../constants";
-=======
 import { EXPORT_CODE_DIALOG } from "../../constants";
->>>>>>> 6f366ad0
 
 export default function ApiModal({ flow }: { flow: FlowType }) {
   const [open, setOpen] = useState(true);
