--- conflicted
+++ resolved
@@ -23,10 +23,7 @@
   beta?: boolean;
   documentation: string;
   error?: string;
-<<<<<<< HEAD
   official?: boolean;
-  [key: string]: Array<string> | string | APITemplateType | boolean | undefined;
-=======
   flow?: FlowType;
   [key: string]:
     | Array<string>
@@ -37,7 +34,6 @@
     | CustomFieldsType
     | boolean
     | undefined;
->>>>>>> 4e4fae32
 };
 
 export type TemplateVariableType = {
