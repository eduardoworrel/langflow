--- conflicted
+++ resolved
@@ -12,13 +12,9 @@
   isForm = false,
   password,
   editNode = false,
-<<<<<<< HEAD
-}: InputComponentType): JSX.Element {
-=======
   placeholder = "Type something...",
   className,
-}: InputComponentType) {
->>>>>>> 8f823673
+}: InputComponentType): JSX.Element {
   const [pwdVisible, setPwdVisible] = useState(false);
 
   // Clear component state
