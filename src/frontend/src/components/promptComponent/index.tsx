--- conflicted
+++ resolved
@@ -14,13 +14,9 @@
   onChange,
   disabled,
   editNode = false,
-<<<<<<< HEAD
   id = "",
-}: PromptAreaComponentType) {
-=======
   readonly = false,
 }: PromptAreaComponentType): JSX.Element {
->>>>>>> c3c78aab
   useEffect(() => {
     if (disabled) {
       onChange("");
@@ -41,11 +37,8 @@
   return (
     <div className={disabled ? "pointer-events-none w-full " : " w-full"}>
       <GenericModal
-<<<<<<< HEAD
         id={id}
-=======
         readonly={readonly}
->>>>>>> c3c78aab
         type={TypeModal.PROMPT}
         value={value}
         buttonText="Check & Save"
