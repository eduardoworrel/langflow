--- conflicted
+++ resolved
@@ -15,21 +15,6 @@
 import ChatInput from "./chatInput";
 import ChatMessage from "./chatMessage";
 
-<<<<<<< HEAD
-export default function NewChatView(): JSX.Element {
-  const [chatValue, setChatValue] = useState("");
-  const {
-    flowPool,
-    outputs,
-    inputs,
-    getNode,
-    setNode,
-    buildFlow,
-    getFlow,
-    CleanFlowPool,
-  } = useFlowStore();
-  const { setErrorData, setNoticeData } = useAlertStore();
-=======
 export default function NewChatView({
   sendMessage,
   chatValue,
@@ -39,7 +24,6 @@
 }): JSX.Element {
   const { flowPool, outputs, inputs, CleanFlowPool } = useFlowStore();
   const { setNoticeData } = useAlertStore();
->>>>>>> e6b1d7a2
   const currentFlowId = useFlowsManagerStore((state) => state.currentFlowId);
   const messagesRef = useRef<HTMLDivElement | null>(null);
   const [chatHistory, setChatHistory] = useState<ChatMessageType[]>([]);
