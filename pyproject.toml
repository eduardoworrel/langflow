[tool.poetry]
name = "langflow"
version = "1.0.0a52"
description = "A Python package with a built-in web application"
authors = ["Langflow <contact@langflow.org>"]
maintainers = [
    "Carlos Coelho <carlos@langflow.org>",
    "Cristhian Zanforlin <cristhian.lousa@gmail.com>",
    "Gabriel Almeida <gabriel@langflow.org>",
    "Igor Carvalho <igorr.ackerman@gmail.com>",
    "Lucas Eduoli <lucaseduoli@gmail.com>",
    "Otávio Anovazzi <otavio2204@gmail.com>",
    "Rodrigo Nader <rodrigo@langflow.org>",
]
repository = "https://github.com/langflow-ai/langflow"
license = "MIT"
readme = "README.md"
keywords = ["nlp", "langchain", "openai", "gpt", "gui"]
packages = [{ include = "langflow", from = "src/backend" }]
include = ["src/backend/langflow/*", "src/backend/langflow/**/*"]
documentation = "https://docs.langflow.org"

[tool.poetry.scripts]
langflow = "langflow.__main__:main"


[tool.poetry.dependencies]
python = ">=3.10,<3.13"
langflow-base = { path = "./src/backend/base", develop = true }
beautifulsoup4 = "^4.12.2"
google-search-results = "^2.4.1"
google-api-python-client = "^2.130.0"
huggingface-hub = { version = "^0.20.0", extras = ["inference"] }
llama-cpp-python = { version = "~0.2.0", optional = true }
networkx = "^3.1"
fake-useragent = "^1.5.0"
psycopg2-binary = "^2.9.6"
pyarrow = "^14.0.0"
wikipedia = "^1.4.0"
qdrant-client = "^1.9.0"
weaviate-client = "*"
sentence-transformers = { version = "^2.3.1", optional = true }
ctransformers = { version = "^0.2.10", optional = true }
cohere = "^5.5.3"
faiss-cpu = "^1.8.0"
types-cachetools = "^5.3.0.5"
pinecone-client = "^3.0.3"
pymongo = "^4.6.0"
supabase = "^2.3.0"
certifi = "^2023.11.17"
psycopg = "^3.1.9"
psycopg-binary = "^3.1.9"
fastavro = "^1.8.0"
celery = { extras = ["redis"], version = "^5.3.6", optional = true }
redis = { version = "^5.0.1", optional = true }
flower = { version = "^2.0.0", optional = true }
metaphor-python = "^0.1.11"
pywin32 = { version = "^306", markers = "sys_platform == 'win32'" }
langfuse = "^2.33.0"
metal-sdk = "^2.5.0"
markupsafe = "^2.1.3"
# jq is not available for windows
boto3 = "^1.34.0"
numexpr = "^2.8.6"
qianfan = "0.3.5"
pgvector = "^0.2.3"
pyautogen = "^0.2.0"
langchain-google-genai = "^1.0.1"
langchain-cohere = "^0.1.5"
elasticsearch = "^8.12.0"
pytube = "^15.0.0"
dspy-ai = "^2.4.0"
assemblyai = "^0.26.0"
litellm = "^1.38.0"
chromadb = "^0.5.0"
langchain-anthropic = "^0.1.6"
langchain-astradb = "^0.3.0"
langchain-openai = "^0.1.1"
zep-python = { version = "^2.0.0rc5", allow-prereleases = true }
langchain-google-vertexai = "^1.0.3"
langchain-groq = "^0.1.3"
langchain-pinecone = "^0.1.0"
langchain-mistralai = "^0.1.6"
couchbase = { extras = ["couchbase"], version = "^4.2.1", optional = true }
youtube-transcript-api = "^0.6.2"
markdown = "^3.6"
langchain-chroma = "^0.1.1"
upstash-vector = "^0.4.0"
<<<<<<< HEAD
gitpython = "^3.1.43"
cassio = "^0.1.7"
=======
cassio = { extras = ["cassio"], version = "^0.1.7", optional = true }
>>>>>>> 6716a90c
unstructured = {extras = ["docx", "md", "pptx"], version = "^0.14.4"}


[tool.poetry.group.dev.dependencies]
types-redis = "^4.6.0.5"
ipykernel = "^6.29.0"
mypy = "^1.10.0"
ruff = "^0.4.5"
httpx = "*"
pytest = "^8.2.0"
types-requests = "^2.32.0"
requests = "^2.32.0"
pytest-cov = "^5.0.0"
pandas-stubs = "^2.1.4.231227"
types-pillow = "^10.2.0.20240213"
types-pyyaml = "^6.0.12.8"
types-python-jose = "^3.3.4.8"
types-passlib = "^1.7.7.13"
locust = "^2.23.1"
pytest-mock = "^3.14.0"
pytest-xdist = "^3.6.0"
types-pywin32 = "^306.0.0.4"
types-google-cloud-ndb = "^2.2.0.0"
pytest-sugar = "^1.0.0"
respx = "^0.21.1"
pytest-instafail = "^0.5.0"
pytest-asyncio = "^0.23.0"
pytest-profiling = "^1.7.0"
pre-commit = "^3.7.0"
vulture = "^2.11"
dictdiffer = "^0.9.0"

[tool.poetry.extras]
deploy = ["celery", "redis", "flower"]
couchbase = ["couchbase"]
cassio = ["cassio"]
local = ["llama-cpp-python", "sentence-transformers", "ctransformers"]


[tool.poetry.group.spelling]
optional = true

[tool.poetry.group.spelling.dependencies]
codespell = "^2.3.0"

[tool.codespell]
skip = '.git,*.pdf,*.svg,*.pdf,*.yaml,*.ipynb,poetry.lock,*.min.js,*.css,package-lock.json,*.trig.,**/node_modules/**,./stuff/*,*.csv'
# Ignore latin etc
ignore-regex = '.*(Stati Uniti|Tense=Pres).*'


[tool.pytest.ini_options]
minversion = "6.0"
testpaths = ["tests", "integration"]
console_output_style = "progress"
filterwarnings = ["ignore::DeprecationWarning"]
log_cli = true
markers = ["async_test", "api_key_required"]


[tool.ruff]
exclude = ["src/backend/langflow/alembic/*"]
line-length = 120

[tool.mypy]
plugins = ["pydantic.mypy"]
follow_imports = "silent"

[build-system]
requires = ["poetry-core"]
build-backend = "poetry.core.masonry.api"<|MERGE_RESOLUTION|>--- conflicted
+++ resolved
@@ -86,12 +86,8 @@
 markdown = "^3.6"
 langchain-chroma = "^0.1.1"
 upstash-vector = "^0.4.0"
-<<<<<<< HEAD
 gitpython = "^3.1.43"
-cassio = "^0.1.7"
-=======
 cassio = { extras = ["cassio"], version = "^0.1.7", optional = true }
->>>>>>> 6716a90c
 unstructured = {extras = ["docx", "md", "pptx"], version = "^0.14.4"}
 
 
